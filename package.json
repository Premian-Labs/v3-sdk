{
	"name": "@premia/v3-sdk",
<<<<<<< HEAD
	"version": "2.4.0",
=======
	"version": "2.3.4",
>>>>>>> f3f547d2
	"description": "The official SDK for building applications on Premia V3.",
	"main": "dist/index.js",
	"typings": "dist/index.d.ts",
	"files": [
		"dist",
		"docs",
		"scripts",
		"src",
		"abi"
	],
	"author": "research@premia.finance",
	"license": "BSD-3-Clause",
	"repository": {
		"type": "git",
		"url": "git+https://github.com/Premian-Labs/premia-v3-sdk.git"
	},
	"keywords": [
		"premia",
		"v3",
		"sdk",
		"api",
		"ethereum",
		"defi",
		"options",
		"trading",
		"and",
		"market-making"
	],
	"scripts": {
		"docs": "npx typedoc src/index.ts",
		"build": "yarn docs && tsc && yarn cp:typechain",
		"cp:typechain": "shx rm -rf ./dist/typechain && shx cp -r ./node_modules/@premia/v3-abi/typechain ./dist/typechain",
		"prepublishOnly": "yarn build",
		"test": "npx hardhat test test/unit/* --network anvil",
		"it": "npx hardhat test test/it/*.spec.ts --network anvil",
		"e2e": "npx hardhat test test/e2e/orderbook.spec.ts --network arbitrumGoerli"
	},
	"dependencies": {
		"@apollo/client": "^3.7.10",
		"@premia/pair-lists": "^0.1.0",
		"@premia/v3-abi": "^1.2.5",
		"@typechain/ethers-v6": "^0.5.0",
		"@types/ws": "^8.5.5",
		"@uniswap/permit2-sdk": "^1.2.0",
		"@uniswap/token-lists": "^1.0.0-beta.31",
		"@uqee/black-scholes": "^1.0.7",
		"axios": "^1.4.0",
		"cross-fetch": "^3.1.5",
		"dayjs": "^1.11.7",
		"dotenv": "^16.0.3",
		"ethers-multicall-provider": "^5.0.0",
		"extra-bigint": "^1.1.10",
		"graphql-query-to-json": "^2.0.1",
		"isomorphic-ws": "^5.0.0",
		"json-to-graphql-query": "^2.2.5",
		"lodash": "^4.17.21",
		"typechain": "^8.3.1",
		"ws": "^8.15.1"
	},
	"devDependencies": {
		"@nomicfoundation/hardhat-chai-matchers": "^2.0.2",
		"@nomiclabs/hardhat-ethers": "^3.0.0-beta.0",
		"@typechain/hardhat": "^9.0.0",
		"@types/chai": "^4.3.4",
		"@types/lodash": "^4.14.191",
		"@types/mocha": "^10.0.1",
		"@types/node": "^18.14.2",
		"@types/sinon": "^10.0.14",
		"chai": "^4.3.7",
		"eslint-plugin-tsdoc": "^0.2.17",
		"eth-testing": "^1.12.0",
		"ethers": "^6.8.1",
		"fs-extra": "^11.1.1",
		"hardhat": "^2.13.0",
		"husky": "^8.0.3",
		"jsdom": "^21.1.0",
		"jsdom-global": "^3.0.2",
		"mocha": "^10.2.0",
		"prettier": "^2.8.4",
		"pretty-quick": "^3.1.3",
		"shx": "^0.3.4",
		"sinon": "^15.0.4",
		"ts-node": "^10.9.1",
		"typedoc": "^0.24.1",
		"typescript": "4.8.4"
	},
	"peerDependencies": {
		"ethers": ">=6 <7"
	},
	"optionalDependencies": {
		"graphql": "^16.6.0",
		"graphql-request": "^5.1.0"
	},
	"engines": {
		"node": ">=10"
	}
}<|MERGE_RESOLUTION|>--- conflicted
+++ resolved
@@ -1,10 +1,6 @@
 {
 	"name": "@premia/v3-sdk",
-<<<<<<< HEAD
-	"version": "2.4.0",
-=======
-	"version": "2.3.4",
->>>>>>> f3f547d2
+	"version": "2.4.1",
 	"description": "The official SDK for building applications on Premia V3.",
 	"main": "dist/index.js",
 	"typings": "dist/index.d.ts",
