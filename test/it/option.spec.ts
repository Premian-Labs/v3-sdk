import 'mock-local-storage'
import { expect } from 'chai'

<<<<<<< HEAD
import { parseBigInt, Premia } from '../../src'
=======
import { Addresses, parseBigInt, Premia } from '../../src'
>>>>>>> 79f4048b

describe('Option API', function (this: any) {
	let sdk: Premia

	this.timeout(15000)

	beforeEach(async () => {
		sdk = await Premia.initialize({ useTestnet: true, disableCache: false })
	})

	it('should get the correct strike increment', async () => {
		let strikeIncrement = sdk.options.getStrikeIncrement(parseBigInt('2000'))
		expect(strikeIncrement).to.equal(parseBigInt('100'))

		strikeIncrement = sdk.options.getStrikeIncrement(parseBigInt('100'))
		expect(strikeIncrement).to.equal(parseBigInt('10'))

		strikeIncrement = sdk.options.getStrikeIncrement(parseBigInt('15'))
		expect(strikeIncrement).to.equal(parseBigInt('1'))
	})

	it('should suggest strikes for a spot price', async () => {
		const suggested = sdk.options.getSuggestedStrikes(parseBigInt('2000'))
		expect(suggested).to.not.be.empty
	})

	it('should get the most liquid option for a token', async () => {
		sdk = await Premia.initialize({ useTestnet: false })

		try {
			const pool = await sdk.options.getMostLiquidOptionForToken(
				Addresses[sdk.chainId].WETH,
				{
					isCall: true,
					isBuy: true,
				}
			)

			expect(pool).to.not.be.null
		} catch (err) {
			console.error('Err', err)
		}
	})
})<|MERGE_RESOLUTION|>--- conflicted
+++ resolved
@@ -1,11 +1,7 @@
 import 'mock-local-storage'
 import { expect } from 'chai'
 
-<<<<<<< HEAD
-import { parseBigInt, Premia } from '../../src'
-=======
 import { Addresses, parseBigInt, Premia } from '../../src'
->>>>>>> 79f4048b
 
 describe('Option API', function (this: any) {
 	let sdk: Premia
